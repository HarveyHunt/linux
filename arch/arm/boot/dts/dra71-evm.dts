/*
 * Copyright (C) 2016 Texas Instruments Incorporated - http://www.ti.com/
 *
 * This program is free software; you can redistribute it and/or modify
 * it under the terms of the GNU General Public License version 2 as
 * published by the Free Software Foundation.
 */

#include "dra72-evm-common.dtsi"
#include "dra72x-mmc-iodelay.dtsi"
#include <dt-bindings/net/ti-dp83867.h>

/ {
	compatible = "ti,dra718-evm", "ti,dra718", "ti,dra722", "ti,dra72", "ti,dra7";
	model = "TI DRA718 EVM";

	memory {
		device_type = "memory";
		reg = <0x0 0x80000000 0x0 0x80000000>; /* 2GB */
	};

	vpo_sd_1v8_3v3: gpio-regulator-TPS74801 {
		compatible = "regulator-gpio";

		regulator-name = "vddshv8";
		regulator-min-microvolt = <1800000>;
		regulator-max-microvolt = <3000000>;
		regulator-boot-on;
		vin-supply = <&evm_5v0>;

		gpios = <&gpio7 11 GPIO_ACTIVE_HIGH>;
		states = <1800000 0x0
			  3000000 0x1>;
	};

	evm_1v8_sw: fixedregulator-evm_1v8 {
		compatible = "regulator-fixed";
		regulator-name = "evm_1v8";
		regulator-min-microvolt = <1800000>;
		regulator-max-microvolt = <1800000>;
		vin-supply = <&lp8732_buck0_reg>;
		regulator-always-on;
		regulator-boot-on;
	};

	poweroff: gpio-poweroff {
		compatible = "gpio-poweroff";
		gpios = <&gpio7 30 GPIO_ACTIVE_HIGH>;
		input;
	};
};

&i2c1 {
	status = "okay";
	clock-frequency = <400000>;

	lp8733: lp8733@60 {
		compatible = "ti,lp8733";
		reg = <0x60>;

		buck0-in-supply =<&vsys_3v3>;
		buck1-in-supply =<&vsys_3v3>;
		ldo0-in-supply =<&evm_5v0>;
		ldo1-in-supply =<&evm_5v0>;

		lp8733_regulators: regulators {
			lp8733_buck0_reg: buck0 {
				/* FB_B0 -> LP8733-BUCK1 - VPO_S1_AVS - VDD_CORE_AVS (core, mpu, gpu) */
				regulator-name = "lp8733-buck0";
				regulator-min-microvolt = <850000>;
				regulator-max-microvolt = <1250000>;
				regulator-always-on;
				regulator-boot-on;
			};

			lp8733_buck1_reg: buck1 {
				/* FB_B1 -> LP8733-BUCK2 - VPO_S2_AVS - VDD_DSP_AVS (DSP/eve/iva) */
				regulator-name = "lp8733-buck1";
				regulator-min-microvolt = <850000>;
				regulator-max-microvolt = <1250000>;
				regulator-boot-on;
				regulator-always-on;
			};

			lp8733_ldo0_reg: ldo0 {
				/* LDO0 -> LP8733-LDO1 - VPO_L1_3V3 - VDDSHV8 (optional) */
				regulator-name = "lp8733-ldo0";
				regulator-min-microvolt = <3300000>;
				regulator-max-microvolt = <3300000>;
			};

			lp8733_ldo1_reg: ldo1 {
				/* LDO1 -> LP8733-LDO2 - VPO_L2_3V3 - VDDA_USB3V3 */
				regulator-name = "lp8733-ldo1";
				regulator-min-microvolt = <3300000>;
				regulator-max-microvolt = <3300000>;
				regulator-always-on;
				regulator-boot-on;
			};
		};
	};

	lp8732: lp8732@61 {
		compatible = "ti,lp8732";
		reg = <0x61>;

		buck0-in-supply =<&vsys_3v3>;
		buck1-in-supply =<&vsys_3v3>;
		ldo0-in-supply =<&vsys_3v3>;
		ldo1-in-supply =<&vsys_3v3>;

		lp8732_regulators: regulators {
			lp8732_buck0_reg: buck0 {
				/* FB_B0 -> LP8732-BUCK1 - VPO_S3_1V8 - VDDS_1V8 */
				regulator-name = "lp8732-buck0";
				regulator-min-microvolt = <1800000>;
				regulator-max-microvolt = <1800000>;
				regulator-always-on;
				regulator-boot-on;
			};

			lp8732_buck1_reg: buck1 {
				/* FB_B1 -> LP8732-BUCK2 - VPO_S4_DDR - VDD_DDR_1V35 */
				regulator-name = "lp8732-buck1";
				regulator-min-microvolt = <1350000>;
				regulator-max-microvolt = <1350000>;
				regulator-boot-on;
				regulator-always-on;
			};

			lp8732_ldo0_reg: ldo0 {
				/* LDO0 -> LP8732-LDO1 - VPO_L3_1V8 - VDA_1V8_PLL */
				regulator-name = "lp8732-ldo0";
				regulator-min-microvolt = <1800000>;
				regulator-max-microvolt = <1800000>;
				regulator-boot-on;
				regulator-always-on;
			};

			lp8732_ldo1_reg: ldo1 {
				/* LDO1 -> LP8732-LDO2 - VPO_L4_1V8 - VDA_1V8_PHY */
				regulator-name = "lp8732-ldo1";
				regulator-min-microvolt = <1800000>;
				regulator-max-microvolt = <1800000>;
				regulator-always-on;
				regulator-boot-on;
			};
		};
	};
};

&pcf_lcd {
	interrupt-parent = <&gpio7>;
	interrupts = <31 IRQ_TYPE_EDGE_FALLING>;
};

&pcf_gpio_21 {
	interrupt-parent = <&gpio7>;
	interrupts = <31 IRQ_TYPE_EDGE_FALLING>;
};

&pcf_hdmi {
	p0 {
		/*
		 * PM_OEn to High: Disable routing I2C3 to PM_I2C
		 * With this PM_SEL(p3) should not matter
		 */
		gpio-hog;
		gpios = <0 GPIO_ACTIVE_LOW>;
		output-high;
		line-name = "pm_oe_n";
	};
};

&mmc1 {
	pinctrl-names = "default", "hs", "sdr12", "sdr25", "sdr50", "ddr50", "sdr104";
	pinctrl-0 = <&mmc1_pins_default>;
	pinctrl-1 = <&mmc1_pins_hs>;
	pinctrl-2 = <&mmc1_pins_sdr12>;
	pinctrl-3 = <&mmc1_pins_sdr25>;
	pinctrl-4 = <&mmc1_pins_sdr50>;
	pinctrl-5 = <&mmc1_pins_ddr50_rev20 &mmc1_iodelay_ddr50_conf>;
	pinctrl-6 = <&mmc1_pins_sdr104 &mmc1_iodelay_sdr104_rev20_conf>;
	vqmmc-supply = <&vpo_sd_1v8_3v3>;
};

&mmc2 {
	pinctrl-names = "default", "hs", "ddr_1_8v", "hs200_1_8v";
	pinctrl-0 = <&mmc2_pins_default>;
	pinctrl-1 = <&mmc2_pins_hs>;
	pinctrl-2 = <&mmc2_pins_ddr_rev20 &mmc2_iodelay_ddr_conf>;
	pinctrl-3 = <&mmc2_pins_hs200 &mmc2_iodelay_hs200_rev20_conf>;
	vmmc-supply = <&evm_1v8_sw>;
};

&mac {
	mode-gpios = <&pcf_gpio_21 4 GPIO_ACTIVE_LOW>,
		     <&pcf_hdmi 9 GPIO_ACTIVE_LOW>,	/* P11 */
		     <&pcf_hdmi 10 GPIO_ACTIVE_LOW>;	/* P12 */
	dual_emac;
};

&cpsw_emac0 {
	phy_id = <&davinci_mdio>, <2>;
	phy-mode = "rgmii-id";
	dual_emac_res_vlan = <1>;
};

&cpsw_emac1 {
	phy_id = <&davinci_mdio>, <3>;
	phy-mode = "rgmii-id";
	dual_emac_res_vlan = <2>;
};

&davinci_mdio {
	dp83867_0: ethernet-phy@2 {
		reg = <2>;
		ti,rx-internal-delay = <DP83867_RGMIIDCTL_2_25_NS>;
		ti,tx-internal-delay = <DP83867_RGMIIDCTL_250_PS>;
		ti,fifo-depth = <DP83867_PHYCR_FIFO_DEPTH_8_B_NIB>;
		ti,min-output-impedance;
<<<<<<< HEAD
=======
		ti,dp83867-rxctrl-strap-quirk;
>>>>>>> bb176f67
	};

	dp83867_1: ethernet-phy@3 {
		reg = <3>;
		ti,rx-internal-delay = <DP83867_RGMIIDCTL_2_25_NS>;
		ti,tx-internal-delay = <DP83867_RGMIIDCTL_250_PS>;
		ti,fifo-depth = <DP83867_PHYCR_FIFO_DEPTH_8_B_NIB>;
		ti,min-output-impedance;
<<<<<<< HEAD
=======
		ti,dp83867-rxctrl-strap-quirk;
>>>>>>> bb176f67
	};
};

/* No Sata on this device */
&sata_phy {
	status = "disabled";
};

&sata {
	status = "disabled";
};

/* No RTC on this device */
&rtc {
	status = "disabled";
};

&usb2_phy1 {
	phy-supply = <&lp8733_ldo1_reg>;
};

&usb2_phy2 {
	phy-supply = <&lp8733_ldo1_reg>;
};

&dss {
	/* Supplied by VDA_1V8_PLL */
	vdda_video-supply = <&lp8732_ldo0_reg>;
};

&hdmi {
	/* Supplied by VDA_1V8_PHY */
	vdda_video-supply = <&lp8732_ldo1_reg>;
};<|MERGE_RESOLUTION|>--- conflicted
+++ resolved
@@ -219,10 +219,7 @@
 		ti,tx-internal-delay = <DP83867_RGMIIDCTL_250_PS>;
 		ti,fifo-depth = <DP83867_PHYCR_FIFO_DEPTH_8_B_NIB>;
 		ti,min-output-impedance;
-<<<<<<< HEAD
-=======
 		ti,dp83867-rxctrl-strap-quirk;
->>>>>>> bb176f67
 	};
 
 	dp83867_1: ethernet-phy@3 {
@@ -231,10 +228,7 @@
 		ti,tx-internal-delay = <DP83867_RGMIIDCTL_250_PS>;
 		ti,fifo-depth = <DP83867_PHYCR_FIFO_DEPTH_8_B_NIB>;
 		ti,min-output-impedance;
-<<<<<<< HEAD
-=======
 		ti,dp83867-rxctrl-strap-quirk;
->>>>>>> bb176f67
 	};
 };
 
