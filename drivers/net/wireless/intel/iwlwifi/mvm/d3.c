--- conflicted
+++ resolved
@@ -307,34 +307,12 @@
 		break;
 	}
 
-<<<<<<< HEAD
-	/*
-	 * The D3 firmware hardcodes the key offset 0 as the key it uses
-	 * to transmit packets to the AP, i.e. the PTK.
-	 */
-	if (key->flags & IEEE80211_KEY_FLAG_PAIRWISE) {
-		mvm->ptk_ivlen = key->iv_len;
-		mvm->ptk_icvlen = key->icv_len;
-		ret = iwl_mvm_set_sta_key(mvm, vif, sta, key, 0);
-	} else {
-=======
 	if (data->configure_keys) {
 		mutex_lock(&mvm->mutex);
->>>>>>> 2abcd3d4
 		/*
 		 * The D3 firmware hardcodes the key offset 0 as the key it
 		 * uses to transmit packets to the AP, i.e. the PTK.
 		 */
-<<<<<<< HEAD
-		mvm->gtk_ivlen = key->iv_len;
-		mvm->gtk_icvlen = key->icv_len;
-		ret = iwl_mvm_set_sta_key(mvm, vif, sta, key, 1);
-	}
-
-	data->error = ret != 0;
-out_unlock:
-	mutex_unlock(&mvm->mutex);
-=======
 		if (key->flags & IEEE80211_KEY_FLAG_PAIRWISE) {
 			mvm->ptk_ivlen = key->iv_len;
 			mvm->ptk_icvlen = key->icv_len;
@@ -353,7 +331,6 @@
 		mutex_unlock(&mvm->mutex);
 		data->error = ret != 0;
 	}
->>>>>>> 2abcd3d4
 }
 
 static int iwl_mvm_send_patterns(struct iwl_mvm *mvm,
