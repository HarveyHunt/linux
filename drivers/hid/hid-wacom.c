/*
 *  Bluetooth Wacom Tablet support
 *
 *  Copyright (c) 1999 Andreas Gal
 *  Copyright (c) 2000-2005 Vojtech Pavlik <vojtech@suse.cz>
 *  Copyright (c) 2005 Michael Haboustak <mike-@cinci.rr.com> for Concept2, Inc
 *  Copyright (c) 2006-2007 Jiri Kosina
 *  Copyright (c) 2007 Paul Walmsley
 *  Copyright (c) 2008 Jiri Slaby <jirislaby@gmail.com>
 *  Copyright (c) 2006 Andrew Zabolotny <zap@homelink.ru>
 *  Copyright (c) 2009 Bastien Nocera <hadess@hadess.net>
 */

/*
 * This program is free software; you can redistribute it and/or modify it
 * under the terms of the GNU General Public License as published by the Free
 * Software Foundation; either version 2 of the License, or (at your option)
 * any later version.
 */

#define pr_fmt(fmt) KBUILD_MODNAME ": " fmt

#include <linux/device.h>
#include <linux/hid.h>
#include <linux/module.h>
#include <linux/slab.h>
#ifdef CONFIG_HID_WACOM_POWER_SUPPLY
#include <linux/power_supply.h>
#endif

#include "hid-ids.h"

struct wacom_data {
	__u16 tool;
	unsigned char butstate;
	unsigned char high_speed;
#ifdef CONFIG_HID_WACOM_POWER_SUPPLY
	int battery_capacity;
	struct power_supply battery;
	struct power_supply ac;
#endif
};

#ifdef CONFIG_HID_WACOM_POWER_SUPPLY
/*percent of battery capacity, 0 means AC online*/
static unsigned short batcap[8] = { 1, 15, 25, 35, 50, 70, 100, 0 };

static enum power_supply_property wacom_battery_props[] = {
	POWER_SUPPLY_PROP_PRESENT,
	POWER_SUPPLY_PROP_CAPACITY
};

static enum power_supply_property wacom_ac_props[] = {
	POWER_SUPPLY_PROP_PRESENT,
	POWER_SUPPLY_PROP_ONLINE
};

static int wacom_battery_get_property(struct power_supply *psy,
				enum power_supply_property psp,
				union power_supply_propval *val)
{
	struct wacom_data *wdata = container_of(psy,
					struct wacom_data, battery);
	int power_state = batcap[wdata->battery_capacity];
	int ret = 0;

	switch (psp) {
	case POWER_SUPPLY_PROP_PRESENT:
		val->intval = 1;
		break;
	case POWER_SUPPLY_PROP_CAPACITY:
		/* show 100% battery capacity when charging */
		if (power_state == 0)
			val->intval = 100;
		else
			val->intval = power_state;
		break;
	default:
		ret = -EINVAL;
		break;
	}
	return ret;
}

static int wacom_ac_get_property(struct power_supply *psy,
				enum power_supply_property psp,
				union power_supply_propval *val)
{
	struct wacom_data *wdata = container_of(psy, struct wacom_data, ac);
	int power_state = batcap[wdata->battery_capacity];
	int ret = 0;

	switch (psp) {
	case POWER_SUPPLY_PROP_PRESENT:
		/* fall through */
	case POWER_SUPPLY_PROP_ONLINE:
		if (power_state == 0)
			val->intval = 1;
		else
			val->intval = 0;
		break;
	default:
		ret = -EINVAL;
		break;
	}
	return ret;
}
#endif

static void wacom_poke(struct hid_device *hdev, u8 speed)
{
	struct wacom_data *wdata = hid_get_drvdata(hdev);
	int limit, ret;
	char rep_data[2];

	rep_data[0] = 0x03 ; rep_data[1] = 0x00;
	limit = 3;
	do {
		ret = hdev->hid_output_raw_report(hdev, rep_data, 2,
				HID_FEATURE_REPORT);
	} while (ret < 0 && limit-- > 0);

	if (ret >= 0) {
		if (speed == 0)
			rep_data[0] = 0x05;
		else
			rep_data[0] = 0x06;

		rep_data[1] = 0x00;
		limit = 3;
		do {
			ret = hdev->hid_output_raw_report(hdev, rep_data, 2,
					HID_FEATURE_REPORT);
		} while (ret < 0 && limit-- > 0);

		if (ret >= 0) {
			wdata->high_speed = speed;
			return;
		}
	}

	/*
	 * Note that if the raw queries fail, it's not a hard failure and it
	 * is safe to continue
	 */
	hid_warn(hdev, "failed to poke device, command %d, err %d\n",
		 rep_data[0], ret);
	return;
}

static ssize_t wacom_show_speed(struct device *dev,
				struct device_attribute
				*attr, char *buf)
{
	struct wacom_data *wdata = dev_get_drvdata(dev);

	return snprintf(buf, PAGE_SIZE, "%i\n", wdata->high_speed);
}

static ssize_t wacom_store_speed(struct device *dev,
				struct device_attribute *attr,
				const char *buf, size_t count)
{
	struct hid_device *hdev = container_of(dev, struct hid_device, dev);
	int new_speed;

	if (sscanf(buf, "%1d", &new_speed ) != 1)
		return -EINVAL;

	if (new_speed == 0 || new_speed == 1) {
		wacom_poke(hdev, new_speed);
		return strnlen(buf, PAGE_SIZE);
	} else
		return -EINVAL;
}

static DEVICE_ATTR(speed, S_IRUGO | S_IWUSR | S_IWGRP,
		wacom_show_speed, wacom_store_speed);

static int wacom_raw_event(struct hid_device *hdev, struct hid_report *report,
		u8 *raw_data, int size)
{
	struct wacom_data *wdata = hid_get_drvdata(hdev);
	struct hid_input *hidinput;
	struct input_dev *input;
	unsigned char *data = (unsigned char *) raw_data;
	int tool, x, y, rw;

	if (!(hdev->claimed & HID_CLAIMED_INPUT))
		return 0;

	tool = 0;
	hidinput = list_entry(hdev->inputs.next, struct hid_input, list);
	input = hidinput->input;

	/* Check if this is a tablet report */
	if (data[0] != 0x03)
		return 0;

	/* Get X & Y positions */
	x = le16_to_cpu(*(__le16 *) &data[2]);
	y = le16_to_cpu(*(__le16 *) &data[4]);

	/* Get current tool identifier */
	if (data[1] & 0x90) { /* If pen is in the in/active area */
		switch ((data[1] >> 5) & 3) {
		case 0:	/* Pen */
			tool = BTN_TOOL_PEN;
			break;

		case 1: /* Rubber */
			tool = BTN_TOOL_RUBBER;
			break;

		case 2: /* Mouse with wheel */
		case 3: /* Mouse without wheel */
			tool = BTN_TOOL_MOUSE;
			break;
		}

		/* Reset tool if out of active tablet area */
		if (!(data[1] & 0x10))
			tool = 0;
	}

	/* If tool changed, notify input subsystem */
	if (wdata->tool != tool) {
		if (wdata->tool) {
			/* Completely reset old tool state */
			if (wdata->tool == BTN_TOOL_MOUSE) {
				input_report_key(input, BTN_LEFT, 0);
				input_report_key(input, BTN_RIGHT, 0);
				input_report_key(input, BTN_MIDDLE, 0);
				input_report_abs(input, ABS_DISTANCE,
					input_abs_get_max(input, ABS_DISTANCE));
			} else {
				input_report_key(input, BTN_TOUCH, 0);
				input_report_key(input, BTN_STYLUS, 0);
				input_report_key(input, BTN_STYLUS2, 0);
				input_report_abs(input, ABS_PRESSURE, 0);
			}
			input_report_key(input, wdata->tool, 0);
			input_sync(input);
		}
		wdata->tool = tool;
		if (tool)
			input_report_key(input, tool, 1);
	}

	if (tool) {
		input_report_abs(input, ABS_X, x);
		input_report_abs(input, ABS_Y, y);

		switch ((data[1] >> 5) & 3) {
		case 2: /* Mouse with wheel */
			input_report_key(input, BTN_MIDDLE, data[1] & 0x04);
			rw = (data[6] & 0x01) ? -1 :
				(data[6] & 0x02) ? 1 : 0;
			input_report_rel(input, REL_WHEEL, rw);
			/* fall through */

		case 3: /* Mouse without wheel */
			input_report_key(input, BTN_LEFT, data[1] & 0x01);
			input_report_key(input, BTN_RIGHT, data[1] & 0x02);
			/* Compute distance between mouse and tablet */
			rw = 44 - (data[6] >> 2);
			if (rw < 0)
				rw = 0;
			else if (rw > 31)
				rw = 31;
			input_report_abs(input, ABS_DISTANCE, rw);
			break;

		default:
			input_report_abs(input, ABS_PRESSURE,
					data[6] | (((__u16) (data[1] & 0x08)) << 5));
			input_report_key(input, BTN_TOUCH, data[1] & 0x01);
			input_report_key(input, BTN_STYLUS, data[1] & 0x02);
			input_report_key(input, BTN_STYLUS2, (tool == BTN_TOOL_PEN) && data[1] & 0x04);
			break;
		}

		input_sync(input);
	}

	/* Report the state of the two buttons at the top of the tablet
	 * as two extra fingerpad keys (buttons 4 & 5). */
	rw = data[7] & 0x03;
	if (rw != wdata->butstate) {
		wdata->butstate = rw;
		input_report_key(input, BTN_0, rw & 0x02);
		input_report_key(input, BTN_1, rw & 0x01);
		input_report_key(input, BTN_TOOL_FINGER, 0xf0);
		input_event(input, EV_MSC, MSC_SERIAL, 0xf0);
		input_sync(input);
	}

#ifdef CONFIG_HID_WACOM_POWER_SUPPLY
	/* Store current battery capacity */
	rw = (data[7] >> 2 & 0x07);
	if (rw != wdata->battery_capacity)
		wdata->battery_capacity = rw;
#endif
	return 1;
}

static int wacom_input_mapped(struct hid_device *hdev, struct hid_input *hi,
	struct hid_field *field, struct hid_usage *usage, unsigned long **bit,
								int *max)
{
	struct input_dev *input = hi->input;

	/* Basics */
	input->evbit[0] |= BIT(EV_KEY) | BIT(EV_ABS) | BIT(EV_REL);

	__set_bit(REL_WHEEL, input->relbit);

	__set_bit(BTN_TOOL_PEN, input->keybit);
	__set_bit(BTN_TOUCH, input->keybit);
	__set_bit(BTN_STYLUS, input->keybit);
	__set_bit(BTN_STYLUS2, input->keybit);
	__set_bit(BTN_LEFT, input->keybit);
	__set_bit(BTN_RIGHT, input->keybit);
	__set_bit(BTN_MIDDLE, input->keybit);

	/* Pad */
	input->evbit[0] |= BIT(EV_MSC);

	__set_bit(MSC_SERIAL, input->mscbit);

	__set_bit(BTN_0, input->keybit);
	__set_bit(BTN_1, input->keybit);
	__set_bit(BTN_TOOL_FINGER, input->keybit);

	/* Distance, rubber and mouse */
	__set_bit(BTN_TOOL_RUBBER, input->keybit);
	__set_bit(BTN_TOOL_MOUSE, input->keybit);

	input_set_abs_params(input, ABS_X, 0, 16704, 4, 0);
	input_set_abs_params(input, ABS_Y, 0, 12064, 4, 0);
	input_set_abs_params(input, ABS_PRESSURE, 0, 511, 0, 0);
	input_set_abs_params(input, ABS_DISTANCE, 0, 32, 0, 0);

	return 0;
}

static int wacom_probe(struct hid_device *hdev,
		const struct hid_device_id *id)
{
	struct wacom_data *wdata;
	int ret;

	wdata = kzalloc(sizeof(*wdata), GFP_KERNEL);
	if (wdata == NULL) {
		hid_err(hdev, "can't alloc wacom descriptor\n");
		return -ENOMEM;
	}

	hid_set_drvdata(hdev, wdata);

	/* Parse the HID report now */
	ret = hid_parse(hdev);
	if (ret) {
		hid_err(hdev, "parse failed\n");
		goto err_free;
	}

	ret = hid_hw_start(hdev, HID_CONNECT_DEFAULT);
	if (ret) {
		hid_err(hdev, "hw start failed\n");
		goto err_free;
	}

	ret = device_create_file(&hdev->dev, &dev_attr_speed);
	if (ret)
		hid_warn(hdev,
			 "can't create sysfs speed attribute err: %d\n", ret);

	/* Set Wacom mode 2 with high reporting speed */
	wacom_poke(hdev, 1);

#ifdef CONFIG_HID_WACOM_POWER_SUPPLY
	wdata->battery.properties = wacom_battery_props;
	wdata->battery.num_properties = ARRAY_SIZE(wacom_battery_props);
	wdata->battery.get_property = wacom_battery_get_property;
	wdata->battery.name = "wacom_battery";
	wdata->battery.type = POWER_SUPPLY_TYPE_BATTERY;
	wdata->battery.use_for_apm = 0;

	ret = power_supply_register(&hdev->dev, &wdata->battery);
	if (ret) {
		hid_warn(hdev, "can't create sysfs battery attribute, err: %d\n",
			 ret);
		goto err_battery;
	}

	wdata->ac.properties = wacom_ac_props;
	wdata->ac.num_properties = ARRAY_SIZE(wacom_ac_props);
	wdata->ac.get_property = wacom_ac_get_property;
	wdata->ac.name = "wacom_ac";
	wdata->ac.type = POWER_SUPPLY_TYPE_MAINS;
	wdata->ac.use_for_apm = 0;

	ret = power_supply_register(&hdev->dev, &wdata->ac);
	if (ret) {
		hid_warn(hdev,
			 "can't create ac battery attribute, err: %d\n", ret);
		goto err_ac;
	}
#endif
<<<<<<< HEAD
	hidinput = list_entry(hdev->inputs.next, struct hid_input, list);
	input = hidinput->input;

	__set_bit(INPUT_PROP_POINTER, input->propbit);

	/* Basics */
	input->evbit[0] |= BIT(EV_KEY) | BIT(EV_ABS) | BIT(EV_REL);

	__set_bit(REL_WHEEL, input->relbit);

	__set_bit(BTN_TOOL_PEN, input->keybit);
	__set_bit(BTN_TOUCH, input->keybit);
	__set_bit(BTN_STYLUS, input->keybit);
	__set_bit(BTN_STYLUS2, input->keybit);
	__set_bit(BTN_LEFT, input->keybit);
	__set_bit(BTN_RIGHT, input->keybit);
	__set_bit(BTN_MIDDLE, input->keybit);

	/* Pad */
	input->evbit[0] |= BIT(EV_MSC);

	__set_bit(MSC_SERIAL, input->mscbit);

	__set_bit(BTN_0, input->keybit);
	__set_bit(BTN_1, input->keybit);
	__set_bit(BTN_TOOL_FINGER, input->keybit);

	/* Distance, rubber and mouse */
	__set_bit(BTN_TOOL_RUBBER, input->keybit);
	__set_bit(BTN_TOOL_MOUSE, input->keybit);

	input_set_abs_params(input, ABS_X, 0, 16704, 4, 0);
	input_set_abs_params(input, ABS_Y, 0, 12064, 4, 0);
	input_set_abs_params(input, ABS_PRESSURE, 0, 511, 0, 0);
	input_set_abs_params(input, ABS_DISTANCE, 0, 32, 0, 0);
=======
>>>>>>> bca62142

	return 0;

#ifdef CONFIG_HID_WACOM_POWER_SUPPLY
err_ac:
	power_supply_unregister(&wdata->battery);
err_battery:
	device_remove_file(&hdev->dev, &dev_attr_speed);
	hid_hw_stop(hdev);
#endif
err_free:
	kfree(wdata);
	return ret;
}

static void wacom_remove(struct hid_device *hdev)
{
#ifdef CONFIG_HID_WACOM_POWER_SUPPLY
	struct wacom_data *wdata = hid_get_drvdata(hdev);
#endif
	device_remove_file(&hdev->dev, &dev_attr_speed);
	hid_hw_stop(hdev);

#ifdef CONFIG_HID_WACOM_POWER_SUPPLY
	power_supply_unregister(&wdata->battery);
	power_supply_unregister(&wdata->ac);
#endif
	kfree(hid_get_drvdata(hdev));
}

static const struct hid_device_id wacom_devices[] = {
	{ HID_BLUETOOTH_DEVICE(USB_VENDOR_ID_WACOM, USB_DEVICE_ID_WACOM_GRAPHIRE_BLUETOOTH) },

	{ }
};
MODULE_DEVICE_TABLE(hid, wacom_devices);

static struct hid_driver wacom_driver = {
	.name = "wacom",
	.id_table = wacom_devices,
	.probe = wacom_probe,
	.remove = wacom_remove,
	.raw_event = wacom_raw_event,
	.input_mapped = wacom_input_mapped,
};

static int __init wacom_init(void)
{
	int ret;

	ret = hid_register_driver(&wacom_driver);
	if (ret)
		pr_err("can't register wacom driver\n");
	return ret;
}

static void __exit wacom_exit(void)
{
	hid_unregister_driver(&wacom_driver);
}

module_init(wacom_init);
module_exit(wacom_exit);
MODULE_LICENSE("GPL");
<|MERGE_RESOLUTION|>--- conflicted
+++ resolved
@@ -310,6 +310,8 @@
 {
 	struct input_dev *input = hi->input;
 
+	__set_bit(INPUT_PROP_POINTER, input->propbit);
+
 	/* Basics */
 	input->evbit[0] |= BIT(EV_KEY) | BIT(EV_ABS) | BIT(EV_REL);
 
@@ -408,45 +410,6 @@
 		goto err_ac;
 	}
 #endif
-<<<<<<< HEAD
-	hidinput = list_entry(hdev->inputs.next, struct hid_input, list);
-	input = hidinput->input;
-
-	__set_bit(INPUT_PROP_POINTER, input->propbit);
-
-	/* Basics */
-	input->evbit[0] |= BIT(EV_KEY) | BIT(EV_ABS) | BIT(EV_REL);
-
-	__set_bit(REL_WHEEL, input->relbit);
-
-	__set_bit(BTN_TOOL_PEN, input->keybit);
-	__set_bit(BTN_TOUCH, input->keybit);
-	__set_bit(BTN_STYLUS, input->keybit);
-	__set_bit(BTN_STYLUS2, input->keybit);
-	__set_bit(BTN_LEFT, input->keybit);
-	__set_bit(BTN_RIGHT, input->keybit);
-	__set_bit(BTN_MIDDLE, input->keybit);
-
-	/* Pad */
-	input->evbit[0] |= BIT(EV_MSC);
-
-	__set_bit(MSC_SERIAL, input->mscbit);
-
-	__set_bit(BTN_0, input->keybit);
-	__set_bit(BTN_1, input->keybit);
-	__set_bit(BTN_TOOL_FINGER, input->keybit);
-
-	/* Distance, rubber and mouse */
-	__set_bit(BTN_TOOL_RUBBER, input->keybit);
-	__set_bit(BTN_TOOL_MOUSE, input->keybit);
-
-	input_set_abs_params(input, ABS_X, 0, 16704, 4, 0);
-	input_set_abs_params(input, ABS_Y, 0, 12064, 4, 0);
-	input_set_abs_params(input, ABS_PRESSURE, 0, 511, 0, 0);
-	input_set_abs_params(input, ABS_DISTANCE, 0, 32, 0, 0);
-=======
->>>>>>> bca62142
-
 	return 0;
 
 #ifdef CONFIG_HID_WACOM_POWER_SUPPLY
